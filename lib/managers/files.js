--- conflicted
+++ resolved
@@ -982,7 +982,6 @@
 };
 
 /**
-<<<<<<< HEAD
  * Creates a session used to upload a new file in chunks..  This will first
  * verify that the file can be created and then open a session for uploading
  * pieces of the file.
@@ -1304,7 +1303,9 @@
 
 		callback(null, new ChunkedUploader(self.client, sessionInfo, file, size, options));
 	});
-=======
+};
+
+/**
  * Requests collaborations on a given file.
  *
  * API Endpoint: '/files/:fileID/collaborations'
@@ -1324,7 +1325,6 @@
 	};
 	var apiPath = urlPath(BASE_PATH, fileID, '/collaborations');
 	this.client.get(apiPath, params, this.client.defaultResponseHandler(callback));
->>>>>>> 6ab089db
 };
 
 /**
